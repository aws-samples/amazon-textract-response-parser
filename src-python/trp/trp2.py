<<<<<<< HEAD
from __future__ import annotations
from types import new_class
from typing import List, Set, Optional
=======
from typing import List, Optional, Set
>>>>>>> 58692c88
import marshmallow as m
from marshmallow import post_load
from enum import Enum, auto
import math


class BaseSchema(m.Schema):
    """
    skip null values when generating JSON
    https://github.com/marshmallow-code/marshmallow/issues/229#issuecomment-134387999
    """
    SKIP_VALUES = set([None])

    @m.post_dump
    def remove_skip_values(self, data, many, pass_many=False):
        return {
            key: value
            for key, value in data.items()
            if isinstance(value, (dict, list, set, tuple, range,
                                  frozenset)) or value not in self.SKIP_VALUES
        }


class TextractBlockTypes(Enum):
    WORD = auto()
    LINE = auto()
    TABLE = auto()
    CELL = auto()
    KEY_VALUE_SET = auto()
    PAGE = auto()

class TPoint():
    def __init__(self, x: float, y: float):
        self.__x = x
        self.__y = y

    @property
    def x(self):
        return self.__x

    @property
    def y(self):
        return self.__y

    @x.setter
    def x(self, value):
        self.__x = value

    @y.setter
    def y(self, value):
        self.__y = value

    def __str__(self) -> str:
        return f"Point: x: {self.__x}, y: {self.__y}"

    def __repr__(self) -> str:
        return f"Point: x: {self.__x}, y: {self.__y}"

    def __eq__(self, o: object) -> bool:
        return isinstance(o, TPoint) and self.__x == o.__x and self.__y == o.__y

    def __ne__(self, o: object) -> bool:
        return not self == o

    # TODO: add optimization for rotation of 90, 270, 180, -90, -180, -270 degrees
    def rotate(self, origin_x:float=0.5, origin_y:float=0.5, degrees:float=180, force_limits:bool=True)->TPoint:
        """
        rotating this point around an origin point
        force_limits enforces max 1 and min 0 values for the x and y coordinates (similar to min/max for Textract Schema Geometry)
        """
        angle = math.radians(degrees)
        ox = origin_x
        oy = origin_y
        px = self.__x
        py = self.__y
        cos_result = math.cos(angle)
        sin_result = math.sin(angle)
        new_x = ox + cos_result * (px - ox) - sin_result * (py - oy)
        new_y = oy + sin_result * (px - ox) + cos_result * (py - oy)
        if force_limits:
            new_x = max(min(new_x, 1), 0)
            new_y = max(min(new_y, 1), 0) 
        self.__x = new_x 
        self.__y = new_y 
        return self


class TBoundingBox():
    def __init__(self, width: float, height: float, left: float, top: float):
        self.__width = width
        self.__height = height
        self.__left = left
        self.__top = top

    @property
    def width(self):
        return self.__width

    @property
    def height(self):
        return self.__height

    @property
    def left(self):
        return self.__left

    @property
    def top(self):
        return self.__top

    def rotate(self, origin:TPoint=TPoint(0,0), degrees:float=180)->TBoundingBox:
        """
        rotate bounding box
        a bounding box sides are always parallel to x and y axis
        """
        points = []
        points.append(TPoint(x=self.left, y=self.top).rotate(origin_x=origin.x, origin_y=origin.y, degrees=degrees))
        points.append(TPoint(x=self.left + self.width, y = self.top).rotate(origin_x=origin.x, origin_y=origin.y, degrees=degrees))
        points.append(TPoint(x=self.left, y=self.top + self.height).rotate(origin_x=origin.x, origin_y=origin.y, degrees=degrees))
        points.append(TPoint(x=self.left + self.width, y = self.top + self.height).rotate(origin_x=origin.x, origin_y=origin.y, degrees=degrees))
        xmin = min([p.x for p in points])
        ymin = min([p.y for p in points])
        xmax = max([p.x for p in points])
        ymax = max([p.y for p in points])

        new_width = xmax - xmin
        new_height = ymax - ymin
        new_left = xmin
        new_top = ymin
        self.__width = new_width
        self.__height = new_height
        self.__left = new_left
        self.__top = new_top
        return self

    def __str__(self) -> str:
        return f"width: {self.width}, height: {self.height}, left: {self.left}, top: {self.top}"


class TBoundingBoxSchema(BaseSchema):
    width = m.fields.Float(data_key="Width", required=False, allow_none=False)
    height = m.fields.Float(data_key="Height",
                            required=False,
                            allow_none=False)
    left = m.fields.Float(data_key="Left", required=False, allow_none=False)
    top = m.fields.Float(data_key="Top", required=False, allow_none=False)

    @post_load
    def make_tbounding_box(self, data, **kwargs):
        return TBoundingBox(**data)


class TPointSchema(BaseSchema):
    x = m.fields.Float(data_key="X", required=False, allow_none=False)
    y = m.fields.Float(data_key="Y", required=False, allow_none=False)

    @post_load
    def make_tpoint(self, data, **kwargs):
        return TPoint(**data)


class TGeometry():
    def __init__(self,
                 bounding_box: TBoundingBox = None,
                 polygon: List[TPoint] = None):
        self.__bounding_box = bounding_box
        self.__polygon = polygon

    @property
    def bounding_box(self):
        return self.__bounding_box

    @property
    def polygon(self):
        return self.__polygon

    def rotate(self, origin:TPoint=TPoint(0,0), degrees:float=180):
        self.__bounding_box.rotate(origin=origin, degrees=degrees)
        [p.rotate(origin_x=origin.x, origin_y=origin.y) for p in self.__polygon ]

class TGeometrySchema(BaseSchema):
    bounding_box = m.fields.Nested(TBoundingBoxSchema,
                                   data_key="BoundingBox",
                                   required=False,
                                   allow_none=False)
    polygon = m.fields.List(m.fields.Nested(TPointSchema),
                            data_key="Polygon",
                            required=False,
                            allow_none=False)

    @post_load
    def make_tgeometry(self, data, **kwargs):
        return TGeometry(**data)


class TRelationship():
    def __init__(self, type: str = None, ids: List[str] = None):
        self.__type = type
        self.__ids = ids

    @property
    def type(self):
        return self.__type

    @property
    def ids(self):
        return self.__ids

    def __repr__(self):
        return f'type: {self.__type}, ids: {self.__ids}'


class TRelationshipSchema(BaseSchema):
    type = m.fields.String(data_key="Type", required=False, allow_none=False)
    ids = m.fields.List(m.fields.String,
                        data_key="Ids",
                        required=False,
                        allow_none=False)

    @post_load
    def make_trelationship(self, data, **kwargs):
        return TRelationship(**data)


class TBlock():
    """
    https://docs.aws.amazon.com/textract/latest/dg/API_Block.html
    as per this documentation none of the values is actually required
    """
    def __init__(self,
                 block_type: str = None,
                 geometry: TGeometry = None,
                 id: str = None,
                 relationships: List[TRelationship] = None,
                 confidence: float = None,
                 text: str = None,
                 column_index: int = None,
                 column_span: int = None,
                 entity_types: List[str] = None,
                 page: int = None,
                 row_index: int = None,
                 row_span: int = None,
                 selection_status: str = None,
                 text_type: str = None,
                 custom: dict = None):
        self.__block_type = block_type
        self.__geometry = geometry
        self.__id = id
        self.__relationships = relationships
        self.__confidence = confidence
        self.__text = text
        self.__column_index = column_index
        self.__column_span = column_span
        self.__entity_types = entity_types
        self.__page = page
        self.__row_index = row_index
        self.__row_span = row_span
        self.__selection_status = selection_status
        self.__text_type = text_type
        self.__custom = custom

    @property
    def block_type(self):
        return self.__block_type

    @property
    def geometry(self):
        return self.__geometry

    @property
    def id(self):
        return self.__id

    @property
    def relationships(self):
        return self.__relationships

    @relationships.setter
    def relationships(self, value: List[TRelationship]):
        self.__relationships = value

    @property
    def confidence(self):
        return self.__confidence

    @property
    def text(self):
        return self.__text

    @property
    def column_index(self):
        return self.__column_index

    @property
    def column_span(self):
        return self.__column_span

    @property
    def entity_types(self):
        return self.__entity_types

    @property
    def page(self):
        return self.__page

    @property
    def row_index(self):
        return self.__row_index

    @property
    def row_span(self):
        return self.__row_span

    @property
    def selection_status(self):
        return self.__selection_status

    @property
    def text_type(self):
        return self.__text_type

    @property
    def custom(self):
        return self.__custom

    @custom.setter
    def custom(self, value: dict):
        self.__custom = value

    def rotate(self, origin:TPoint=TPoint(0,0), degrees:float=180):
        if self.__geometry:
            self.__geometry.rotate(origin=origin, degrees=degrees)
        else:
            print(f"no geometry: {self.text}")


class TBlockSchema(BaseSchema):
    block_type = m.fields.String(data_key="BlockType", allow_none=False)
    geometry = m.fields.Nested(TGeometrySchema,
                               data_key="Geometry",
                               allow_none=False)
    id = m.fields.String(data_key="Id", allow_none=False)
    relationships = m.fields.List(m.fields.Nested(TRelationshipSchema),
                                  data_key="Relationships",
                                  allow_none=False)
    confidence = m.fields.Float(data_key="Confidence",
                                required=False,
                                allow_none=False)
    text = m.fields.String(data_key="Text", required=False, allow_none=False)
    column_index = m.fields.Int(data_key="ColumnIndex",
                                required=False,
                                allow_none=False)
    column_span = m.fields.Int(data_key="ColumnSpan",
                               required=False,
                               allow_none=False)
    entity_types = m.fields.List(m.fields.String,
                                 data_key="EntityTypes",
                                 required=False,
                                 allow_none=False)
    page = m.fields.Int(data_key="Page", required=False, allow_none=False)
    row_index = m.fields.Int(data_key="RowIndex",
                             required=False,
                             allow_none=False)
    row_span = m.fields.Int(data_key="RowSpan",
                            required=False,
                            allow_none=False)
    selection_status = m.fields.String(data_key="SelectionStatus",
                                       required=False,
                                       allow_none=False)
    text_type = m.fields.String(data_key="TextType",
                                required=False,
                                allow_none=False)
    custom = m.fields.Dict(data_key="Custom", required=False, allow_none=False)

    @post_load
    def make_tblock(self, data, **kwargs):
        return TBlock(**data)


class TDocumentMetadata():
    def __init__(self, pages: int = None):
        self.__pages = pages

    @property
    def pages(self):
        return self.__pages


class TDocumentMetadataSchema(BaseSchema):
    pages = m.fields.Int(data_key="Pages", required=False)

    @post_load
    def make_tdocument_metadat(self, data, **kwargs):
        return TDocumentMetadata(**data)


class TWarnings():
    def __init__(self, error_code: str = None, pages: List[int] = None):
        self.__pages = pages
        self.__error_code = error_code

    @property
    def pages(self):
        return self.__pages

    @property
    def error_code(self):
        return self.__error_code


class TWarningsSchema(BaseSchema):
    pages = m.fields.List(m.fields.Int,
                          data_key="Pages",
                          required=False,
                          allow_none=False)
    error_code = m.fields.String(data_key="ErrorCode",
                                 required=False,
                                 allow_none=False)

    @post_load
    def make_twarnings(self, data, **kwargs):
        return TWarnings(**data)


class THttpHeaders():
    def __init__(self,
                 x_amzn_request_id: str = None,
                 content_type: str = None,
                 content_length: int = None,
                 connection: str = None,
                 date: str = None):
        self.__date = date
        self.__x_amzn_request_id = x_amzn_request_id
        self.__content_type = content_type
        self.__content_length = content_length
        self.__connection = connection

    @property
    def date(self):
        return self.__date

    @property
    def x_amzn_request_id(self):
        return self.__x_amzn_request_id

    @property
    def content_type(self):
        return self.__content_type

    @property
    def content_length(self):
        return self.__content_length

    @property
    def connection(self):
        return self.__connection


class TResponseMetadata():
    def __init__(self,
                 request_id: str = None,
                 http_status_code: int = None,
                 retry_attempts: int = None,
                 http_headers: THttpHeaders = None):
        self.__request_id = request_id
        self.__http_status_code = http_status_code
        self.__retry_attempts = retry_attempts
        self.__http_headers = http_headers

    @property
    def request_id(self):
        return self.__request_id

    @property
    def http_status_code(self):
        return self.__http_status_code

    @property
    def retry_attempts(self):
        return self.__retry_attempts

    @property
    def http_headers(self):
        return self.__http_headers


class TDocument():
    def __init__(self,
                 document_metadata: TDocumentMetadata = None,
                 blocks: List[TBlock] = None,
                 analyze_document_model_version: str = None,
                 detect_document_text_model_version: str = None,
                 status_message: str = None,
                 warnings: TWarnings = None,
                 job_status: str = None,
                 response_metadata: TResponseMetadata = None,
                 custom: dict = None,
                 next_token: str = None):
        self.__document_metatdata = document_metadata
        self.__blocks = blocks
        self.__analyze_document_model_version = analyze_document_model_version
        self.__detect_document_text_model_version = detect_document_text_model_version
        self.__status_message = status_message
        self.__next_token = next_token
        self.__warnings = warnings
        self.__job_status = job_status
        self.__response_metadata = response_metadata
        self.__custom = custom

    @property
    def document_metadata(self):
        return self.__document_metatdata

    @property
    def blocks(self):
        return self.__blocks

    @blocks.setter
    def blocks(self, value: List[TBlock]):
        self.__blocks = value

    @property
    def analyze_document_model_version(self):
        return self.__analyze_document_model_version

    @property
    def detect_document_text_model_version(self):
        return self.__detect_document_text_model_version

    @property
    def status_message(self):
        return self.__status_message

    @property
    def warnings(self):
        return self.__warnings

    @property
    def job_status(self):
        return self.__job_status

    @property
    def response_metadata(self):
        return self.__response_metadata

    @property
    def next_token(self):
        return self.__next_token

    @property
    def custom(self):
        return self.__custom

    @custom.setter
    def custom(self, value: dict):
        self.__custom = value

    def rotate(self, page:TBlock=None, origin:TPoint=TPoint(x=0.5, y=0.5), degrees:float=None)->None:
        # FIXME: add dimension. the relative scale messes up the new coordinates, have to use the actual image scale
        """atm no way to get back from Block to list of other blocks, hence get_block_by_id is only available on document level and quite some processing has to be here"""
        if not page:
            raise ValueError("need a page to rotate")
        if not degrees:
            raise ValueError("need degrees to rotate")
        [b.rotate(origin=origin, degrees=degrees) for b in self.relationships_recursive(block=page)]

    def get_block_by_id(self, id: str) -> TBlock:
        for b in self.__blocks:
            if b.id == id:
                return b
        raise ValueError(f"no block for id: {id}")

    def __relationships_recursive(self, block:TBlock)->List[TBlock]:
        import itertools
        if block and block.relationships:
            all_relations = list(itertools.chain(*[ r.ids for r in block.relationships if r]))
            all_block = [self.get_block_by_id(id) for id in all_relations if id] 
            for b in all_block:
                yield b
                for child in self.__relationships_recursive(block=b):
                    yield child


    def relationships_recursive(self, block:TBlock)->Optional[Set[TBlock]]:
        return set(self.__relationships_recursive(block=block))

    def __relationships_recursive(self, block:TBlock)->List[TBlock]:
        import itertools
        if block and block.relationships:
            all_relations = list(itertools.chain(*[ r.ids for r in block.relationships if r]))
            all_block = [self.get_block_by_id(id) for id in all_relations if id] 
            for b in all_block:
                yield b
                for child in self.__relationships_recursive(block=b):
                    yield child


    def relationships_recursive(self, block:TBlock)->Optional[Set[TBlock]]:
        return set(self.__relationships_recursive(block=block))

    @property
    def pages(self) -> List[TBlock]:
        page_list: List[TBlock] = list()
        for b in self.blocks:
            if b.block_type == TextractBlockTypes.PAGE.name:
                page_list.append(b)
        return page_list

    @staticmethod
    def filter_blocks_by_type(
            block_list: List[TBlock],
            textract_block_type: List[TextractBlockTypes] = None) -> List[TBlock]:
        block_type_names = [ x.name for x in textract_block_type]
        return [
            b for b in block_list if b.block_type in block_type_names
        ]

    def get_child_relations(self, page: TBlock):
        return self.__get_blocks_by_type(page=page)

    # TODO: not ideal imho. customers want pages.tables or pages.forms like the current trp
    def tables(self, page: TBlock) -> List[TBlock]:
        return self.__get_blocks_by_type(
            page=page, block_type_enum=TextractBlockTypes.TABLE)

    def __get_blocks_by_type(self,
                             block_type_enum: TextractBlockTypes = None,
                             page: TBlock = None) -> List[TBlock]:
        table_list: List[TBlock] = list()
        if page:
            for r in page.relationships:
                if r.type == "CHILD":
                    for id in r.ids:
                        b = self.get_block_by_id(id)
                        if b:
                            if block_type_enum and b.block_type == block_type_enum.name:
                                table_list.append(b)
                            else:
                                table_list.append(b)
            return table_list
        else:
            for b in self.blocks:
                if b.block_type == block_type_enum:
                    table_list.append(b)
            return table_list

    # TODO: not ideal imho. customers want pages.tables or pages.forms like the current trp
    def forms(self, page: TBlock) -> List[TBlock]:
        return self.__get_blocks_by_type(
            page=page, block_type_enum=TextractBlockTypes.KEY_VALUE_SET)

    def lines(self, page: TBlock) -> List[TBlock]:
        return self.__get_blocks_by_type(
            page=page, block_type_enum=TextractBlockTypes.LINE)


class THttpHeadersSchema(BaseSchema):
    date = m.fields.String(data_key="date", required=False)
    x_amzn_request_id = m.fields.String(data_key="x-amzn-requestid",
                                        required=False,
                                        allow_none=False)
    content_type = m.fields.String(data_key="content-type",
                                   required=False,
                                   allow_none=False)
    content_length = m.fields.Int(data_key="content-length",
                                  required=False,
                                  allow_none=False)
    connection = m.fields.String(data_key="connection",
                                 required=False,
                                 allow_none=False)

    @post_load
    def make_thttp_headers(self, data, **kwargs):
        return THttpHeaders(**data)


class TResponseMetadataSchema(BaseSchema):
    request_id = m.fields.String(data_key="RequestId",
                                 required=False,
                                 allow_none=False)
    http_status_code = m.fields.Int(data_key="HTTPStatusCode",
                                    required=False,
                                    allow_none=False)
    retry_attempts = m.fields.Int(data_key="RetryAttempts",
                                  required=False,
                                  allow_none=False)
    http_headers = m.fields.Nested(THttpHeadersSchema,
                                   data_key="HTTPHeaders",
                                   required=False,
                                   allow_none=False)

    @post_load
    def make_tresponse_metadata(self, data, **kwargs):
        return TResponseMetadata(**data)


class TDocumentSchema(BaseSchema):
    document_metadata = m.fields.Nested(TDocumentMetadataSchema,
                                        data_key="DocumentMetadata",
                                        required=False,
                                        allow_none=False)
    blocks = m.fields.List(m.fields.Nested(TBlockSchema),
                           data_key="Blocks",
                           required=False,
                           allow_none=False)
    analyze_document_model_version = m.fields.String(
        data_key="AnalyzeDocumentModelVersion",
        required=False,
        allow_none=False)
    detect_document_text_model_version = m.fields.String(
        data_key="DetectDocumentTextModelVersion",
        required=False,
        allow_none=False)
    status_message = m.fields.String(data_key="StatusMessage",
                                     required=False,
                                     allow_none=False)
    warnings = m.fields.Nested(TWarningsSchema,
                               data_key="Warnings",
                               required=False,
                               allow_none=False)
    job_status = m.fields.String(data_key="JobStatus",
                                 required=False,
                                 allow_none=False)
    next_token = m.fields.String(data_key="NextToken",
                                required=False,
                                allow_none=False)
    response_metadata = m.fields.Nested(TResponseMetadataSchema,
                                        data_key="ResponseMetadata",
                                        required=False,
                                        allow_none=False)
    custom = m.fields.Dict(data_key="Custom", required=False, allow_none=False)

    @post_load
    def make_tdocument(self, data, **kwargs):
        return TDocument(**data)<|MERGE_RESOLUTION|>--- conflicted
+++ resolved
@@ -1,10 +1,5 @@
-<<<<<<< HEAD
 from __future__ import annotations
-from types import new_class
 from typing import List, Set, Optional
-=======
-from typing import List, Optional, Set
->>>>>>> 58692c88
 import marshmallow as m
 from marshmallow import post_load
 from enum import Enum, auto
@@ -86,9 +81,9 @@
         new_y = oy + sin_result * (px - ox) + cos_result * (py - oy)
         if force_limits:
             new_x = max(min(new_x, 1), 0)
-            new_y = max(min(new_y, 1), 0) 
-        self.__x = new_x 
-        self.__y = new_y 
+            new_y = max(min(new_y, 1), 0)
+        self.__x = new_x
+        self.__y = new_y
         return self
 
 
@@ -581,21 +576,7 @@
         import itertools
         if block and block.relationships:
             all_relations = list(itertools.chain(*[ r.ids for r in block.relationships if r]))
-            all_block = [self.get_block_by_id(id) for id in all_relations if id] 
-            for b in all_block:
-                yield b
-                for child in self.__relationships_recursive(block=b):
-                    yield child
-
-
-    def relationships_recursive(self, block:TBlock)->Optional[Set[TBlock]]:
-        return set(self.__relationships_recursive(block=block))
-
-    def __relationships_recursive(self, block:TBlock)->List[TBlock]:
-        import itertools
-        if block and block.relationships:
-            all_relations = list(itertools.chain(*[ r.ids for r in block.relationships if r]))
-            all_block = [self.get_block_by_id(id) for id in all_relations if id] 
+            all_block = [self.get_block_by_id(id) for id in all_relations if id]
             for b in all_block:
                 yield b
                 for child in self.__relationships_recursive(block=b):
