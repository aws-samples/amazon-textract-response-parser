from __future__ import annotations
from functools import lru_cache
from typing import List, Set, Optional
from dataclasses import dataclass, field
import marshmallow as m
from marshmallow import post_load
from enum import Enum, auto
<<<<<<< HEAD
from uuid import uuid4, UUID
import math
import statistics
=======
from dataclasses import dataclass, field
>>>>>>> 5993ec1e
import logging

logger = logging.getLogger(__name__)


class BaseSchema(m.Schema):
    """
    skip null values when generating JSON
    https://github.com/marshmallow-code/marshmallow/issues/229#issuecomment-134387999
    """
    SKIP_VALUES = set([None])

    @m.post_dump
    def remove_skip_values(self, data, many, pass_many=False):
        return {
            key: value
            for key, value in data.items()
            if isinstance(value, (dict, list, set, tuple, range, frozenset)) or value not in self.SKIP_VALUES
        }


class TextractBlockTypes(Enum):
    WORD = auto()
    LINE = auto()
    TABLE = auto()
    CELL = auto()
    KEY_VALUE_SET = auto()
    PAGE = auto()
    SELECTION_ELEMENT = auto()


<<<<<<< HEAD
class TextractEntityTypes(Enum):
    KEY = auto()
    VALUE = auto()


@dataclass(init=True, eq=True, repr=True)
class TPoint():
    x: float
    y: float

    def scale(self, doc_width=None, doc_height=None):
        self.x: float = self.x * doc_width
        self.y: float = self.y * doc_height

    def ratio(self, doc_width=None, doc_height=None):
        self.x: float = self.x / doc_width
        self.y: float = self.y / doc_height

    # TODO: add optimization for rotation of 90, 270, 180, -90, -180, -270 degrees
    def rotate(self,
               origin_x: float = 0.5,
               origin_y: float = 0.5,
               degrees: float = 180,
               force_limits: bool = True) -> TPoint:
        """
        rotating this point around an origin point
        force_limits enforces max 1 and min 0 values for the x and y coordinates (similar to min/max for Textract Schema Geometry)
        """
        angle = math.radians(degrees)
        ox = origin_x
        oy = origin_y
        px = self.x
        py = self.y
        cos_result = math.cos(angle)
        sin_result = math.sin(angle)
        new_x = ox + cos_result * (px - ox) - sin_result * (py - oy)
        new_y = oy + sin_result * (px - ox) + cos_result * (py - oy)
        if force_limits:
            new_x = max(min(new_x, 1), 0)
            new_y = max(min(new_y, 1), 0)
        self.x = new_x
        self.y = new_y
        return self


@dataclass(eq=True, init=True, repr=True, order=True, unsafe_hash=True)
=======
@dataclass
>>>>>>> 5993ec1e
class TBoundingBox():
    width: float
    height: float
    left: float
    top: float
<<<<<<< HEAD

    def scale(self, doc_width=None, doc_height=None):
        self.top: float = self.top * doc_height
        self.height: float = self.height * doc_height
        self.left: float = self.left * doc_width
        self.width: float = self.width * doc_width

    def ratio(self, doc_width=None, doc_height=None):
        self.top: float = self.top / doc_height
        self.height: float = self.height / doc_height
        self.left: float = self.left / doc_width
        self.width: float = self.width / doc_width

    @property
    def points(self) -> List[TPoint]:
        points: List[TPoint] = list()
        points.append(TPoint(x=self.left, y=self.top))
        points.append(TPoint(x=self.left + self.width, y=self.top))
        points.append(TPoint(x=self.left, y=self.top + self.height))
        points.append(TPoint(x=self.left + self.width, y=self.top + self.height))
        return points

    def rotate(self, origin: TPoint = TPoint(0, 0), degrees: float = 180) -> TBoundingBox:
        """
        rotate bounding box
        a bounding box sides are always parallel to x and y axis
        """
        points = []
        points.append(TPoint(x=self.left, y=self.top).rotate(origin_x=origin.x, origin_y=origin.y, degrees=degrees))
        points.append(
            TPoint(x=self.left + self.width, y=self.top).rotate(origin_x=origin.x, origin_y=origin.y, degrees=degrees))
        points.append(
            TPoint(x=self.left, y=self.top + self.height).rotate(origin_x=origin.x, origin_y=origin.y, degrees=degrees))
        points.append(
            TPoint(x=self.left + self.width, y=self.top + self.height).rotate(origin_x=origin.x,
                                                                              origin_y=origin.y,
                                                                              degrees=degrees))
        xmin = min([p.x for p in points])
        ymin = min([p.y for p in points])
        xmax = max([p.x for p in points])
        ymax = max([p.y for p in points])

        new_width = xmax - xmin
        new_height = ymax - ymin
        new_left = xmin
        new_top = ymin
        self.width = new_width
        self.height = new_height
        self.left = new_left
        self.top = new_top
        return self
=======
>>>>>>> 5993ec1e


class TBoundingBoxSchema(BaseSchema):
    width = m.fields.Float(data_key="Width", required=False, allow_none=False)
    height = m.fields.Float(data_key="Height", required=False, allow_none=False)
    left = m.fields.Float(data_key="Left", required=False, allow_none=False)
    top = m.fields.Float(data_key="Top", required=False, allow_none=False)

    @post_load
    def make_tbounding_box(self, data, **kwargs):
        return TBoundingBox(**data)


<<<<<<< HEAD
=======
@dataclass
class TPoint():
    x: float
    y: float


>>>>>>> 5993ec1e
class TPointSchema(BaseSchema):
    x = m.fields.Float(data_key="X", required=False, allow_none=False)
    y = m.fields.Float(data_key="Y", required=False, allow_none=False)

    @post_load
    def make_tpoint(self, data, **kwargs):
        return TPoint(**data)


<<<<<<< HEAD
@dataclass(eq=True, init=True, repr=True, order=True, unsafe_hash=True)
class TGeometry():
    bounding_box: TBoundingBox
    polygon: List[TPoint]

    def ratio(self, doc_width=None, doc_height=None):
        self.bounding_box.ratio(doc_width=doc_width, doc_height=doc_height)
        [x.ratio(doc_width=doc_width, doc_height=doc_height) for x in self.polygon]

    def rotate(self, origin: TPoint = TPoint(0, 0), degrees: float = 180):
        self.bounding_box.rotate(origin=origin, degrees=degrees)
        [p.rotate(origin_x=origin.x, origin_y=origin.y) for p in self.polygon]

    def scale(self, doc_width=None, doc_height=None):
        self.bounding_box.scale(doc_width=doc_width, doc_height=doc_height)
        [x.scale(doc_width=doc_width, doc_height=doc_height) for x in self.polygon]
=======
@dataclass
class TGeometry():
    bounding_box: TBoundingBox = field(default=None)    #type: ignore
    polygon: List[TPoint] = field(default=None)    #type: ignore
>>>>>>> 5993ec1e


class TGeometrySchema(BaseSchema):
    bounding_box = m.fields.Nested(TBoundingBoxSchema, data_key="BoundingBox", required=False, allow_none=False)
    polygon = m.fields.List(m.fields.Nested(TPointSchema), data_key="Polygon", required=False, allow_none=False)

    @post_load
    def make_tgeometry(self, data, **kwargs):
        return TGeometry(**data)


<<<<<<< HEAD
@dataclass(eq=True, init=True, repr=True)
=======
@dataclass
>>>>>>> 5993ec1e
class TRelationship():
    type: str = field(default=None)    #type: ignore
    ids: List[str] = field(default=None)    #type: ignore


class TRelationshipSchema(BaseSchema):
    type = m.fields.String(data_key="Type", required=False, allow_none=False)
    ids = m.fields.List(m.fields.String, data_key="Ids", required=False, allow_none=False)

    @post_load
    def make_trelationship(self, data, **kwargs):
        return TRelationship(**data)


<<<<<<< HEAD
@dataclass(eq=True, init=True, repr=True, order=True)
=======
@dataclass
>>>>>>> 5993ec1e
class TBlock():
    """
    https://docs.aws.amazon.com/textract/latest/dg/API_Block.html
    as per this documentation none of the values is actually required
    """
<<<<<<< HEAD
    geometry: TGeometry = field(default=None)    #type: ignore
    id: str = field(default=None)    #type: ignore
    block_type: str = field(default="")    #type: ignore
    relationships: List[TRelationship] = field(default=None)    #type: ignore
    confidence: float = field(default=None)    #type: ignore
    text: str = field(default=None)    #type: ignore
    column_index: int = field(default=None)    #type: ignore
    column_span: int = field(default=None)    #type: ignore
    entity_types: List[str] = field(default=None)    #type: ignore
    page: int = field(default=None)    #type: ignore
    row_index: int = field(default=None)    #type: ignore
    row_span: int = field(default=None)    #type: ignore
=======
    id: str
    confidence: float = field(default=None)    #type: ignore
    column_index: int = field(default=None)    #type: ignore
    column_span: int = field(default=None)    #type: ignore
    page: int = field(default=None)    #type: ignore
    row_span: int = field(default=None)    #type: ignore
    row_index: int = field(default=None)    #type: ignore
    block_type: str = field(default=None)    #type: ignore
    geometry: TGeometry = field(default=None)    #type: ignore
    relationships: List[TRelationship] = field(default=None)    #type: ignore
    text: str = field(default=None)    #type: ignore
    entity_types: List[str] = field(default=None)    #type: ignore
>>>>>>> 5993ec1e
    selection_status: str = field(default=None)    #type: ignore
    text_type: str = field(default=None)    #type: ignore
    custom: dict = field(default=None)    #type: ignore

<<<<<<< HEAD
    def __hash__(self):
        return hash(id)

    def get_relationships_for_type(self, relationship_type="CHILD") -> Optional[TRelationship]:
        """assuming only one relationship type entry in the list"""
        if self.relationships:
            for r in self.relationships:
                if r.type == relationship_type:
                    return r
        return None

    def add_ids_to_relationships(self, ids: List[str], relationships_type: str = "CHILD"):
        relationship = self.get_relationships_for_type(relationship_type=relationships_type)
        if relationship:
            if not relationship.ids:
                relationship.ids = list()
            relationship.ids.extend(ids)
        else:
            # empty, set base
            if not self.relationships:
                self.relationships = list()
            self.relationships.append(TRelationship(type=relationships_type, ids=ids))

    def rotate(self, origin=TPoint(0.5, 0.5), degrees=180):
        self.geometry.rotate(origin=origin, degrees=degrees)
=======
    def __eq__(self, o: object) -> bool:
        if isinstance(o, TBlock):
            return o.id == self.id
        return False

    def __hash__(self) -> int:
        return hash(self.id)
>>>>>>> 5993ec1e


class TBlockSchema(BaseSchema):
    block_type = m.fields.String(data_key="BlockType", allow_none=False)
    geometry = m.fields.Nested(TGeometrySchema, data_key="Geometry", allow_none=False)
    id = m.fields.String(data_key="Id", allow_none=False)
    relationships = m.fields.List(m.fields.Nested(TRelationshipSchema), data_key="Relationships", allow_none=False)
    confidence = m.fields.Float(data_key="Confidence", required=False, allow_none=False)
    text = m.fields.String(data_key="Text", required=False, allow_none=False)
    column_index = m.fields.Int(data_key="ColumnIndex", required=False, allow_none=False)
    column_span = m.fields.Int(data_key="ColumnSpan", required=False, allow_none=False)
    entity_types = m.fields.List(m.fields.String, data_key="EntityTypes", required=False, allow_none=False)
    page = m.fields.Int(data_key="Page", required=False, allow_none=False)
    row_index = m.fields.Int(data_key="RowIndex", required=False, allow_none=False)
    row_span = m.fields.Int(data_key="RowSpan", required=False, allow_none=False)
    selection_status = m.fields.String(data_key="SelectionStatus", required=False, allow_none=False)
    text_type = m.fields.String(data_key="TextType", required=False, allow_none=False)
    custom = m.fields.Dict(data_key="Custom", required=False, allow_none=False)

    @post_load
    def make_tblock(self, data, **kwargs):
        return TBlock(**data)


<<<<<<< HEAD
@dataclass(eq=True, init=True, repr=True)
=======
@dataclass
>>>>>>> 5993ec1e
class TDocumentMetadata():
    pages: int = field(default=None)    #type: ignore


class TDocumentMetadataSchema(BaseSchema):
    pages = m.fields.Int(data_key="Pages", required=False)

    @post_load
    def make_tdocument_metadat(self, data, **kwargs):
        return TDocumentMetadata(**data)


<<<<<<< HEAD
@dataclass(eq=True, init=True, repr=True)
=======
@dataclass
>>>>>>> 5993ec1e
class TWarnings():
    error_code: str = field(default=None)    #type: ignore
    pages: List[int] = field(default=None)    #type: ignore


class TWarningsSchema(BaseSchema):
    pages = m.fields.List(m.fields.Int, data_key="Pages", required=False, allow_none=False)
    error_code = m.fields.String(data_key="ErrorCode", required=False, allow_none=False)

    @post_load
    def make_twarnings(self, data, **kwargs):
        return TWarnings(**data)


<<<<<<< HEAD
@dataclass(eq=True, init=True, repr=True)
=======
@dataclass
>>>>>>> 5993ec1e
class THttpHeaders():
    x_amzn_request_id: str = field(default=None)    #type: ignore
    content_type: str = field(default=None)    #type: ignore
    content_length: int = field(default=None)    #type: ignore
    connection: str = field(default=None)    #type: ignore
    date: str = field(default=None)    #type: ignore


@dataclass(eq=True, init=True, repr=True)
class TResponseMetadata():
    request_id: str = field(default=None)    #type: ignore
    http_status_code: int = field(default=None)    #type: ignore
    retry_attempts: int = field(default=None)    #type: ignore
    http_headers: THttpHeaders = field(default=None)    #type: ignore


<<<<<<< HEAD
@dataclass(eq=True, init=True, repr=True)
class TDocument():
    document_metadata: TDocumentMetadata = field(default=None)    #type: ignore
    blocks: List[TBlock] = field(default=None)    #type: ignore
=======
@dataclass
class TDocument():
    blocks: List[TBlock] = field(default=None)    #type: ignore
    document_metadata: TDocumentMetadata = field(default=None)    #type: ignore
>>>>>>> 5993ec1e
    analyze_document_model_version: str = field(default=None)    #type: ignore
    detect_document_text_model_version: str = field(default=None)    #type: ignore
    status_message: str = field(default=None)    #type: ignore
    warnings: TWarnings = field(default=None)    #type: ignore
    job_status: str = field(default=None)    #type: ignore
    response_metadata: TResponseMetadata = field(default=None)    #type: ignore
    custom: dict = field(default=None)    #type: ignore
    next_token: str = field(default=None)    #type: ignore
<<<<<<< HEAD
    id: UUID = field(default_factory=uuid4)

    def __hash__(self):
        return int(self.id)

    def add_block(self, block: TBlock):
        if not self.blocks:
            self.blocks = list()
        self.blocks.append(block)
        self.relationships_recursive.cache_clear()

    @staticmethod
    def create_geometry_from_blocks(values: List[TBlock]) -> TGeometry:
        all_points = [p.geometry.bounding_box.points for p in values]
        all_points = [i for sublist in all_points for i in sublist]
        ymin = min([p.y for p in all_points])
        xmin = min([p.x for p in all_points])
        ymax = max([p.y for p in all_points])
        xmax = max([p.x for p in all_points])
        new_bb = TBoundingBox(width=ymax - ymin, height=xmax - xmin, top=ymin, left=xmin)
        new_poly = [TPoint(x=xmin, y=ymin), TPoint(x=xmax, y=ymin), TPoint(x=xmax, y=ymax), TPoint(x=xmin, y=ymax)]
        return TGeometry(bounding_box=new_bb, polygon=new_poly)

    @staticmethod
    def create_value_block(values: List[TBlock]) -> TBlock:
        value_block = TBlock(id=str(uuid4()), block_type="KEY_VALUE_SET", entity_types=["VALUE"])
        value_block.add_ids_to_relationships([b.id for b in values])
        value_block.geometry = TDocument.create_geometry_from_blocks(values=values)
        value_block.confidence = statistics.mean([b.confidence for b in values])
        return value_block

    def create_virtual_block(self, text: str, page_block: TBlock) -> TBlock:
        tblock = TBlock(id=str(uuid4()),
                        block_type="WORD",
                        text=text,
                        geometry=TGeometry(bounding_box=TBoundingBox(width=0, height=0, left=0, top=0),
                                           polygon=[TPoint(x=0, y=0), TPoint(x=0, y=0)]),
                        confidence=99,
                        text_type="VIRTUAL")
        page_block.add_ids_to_relationships([tblock.id])
        self.add_block(tblock)
        return tblock

    def add_virtual_key_for_existing_key(self, key_name: str, existing_key: TBlock, page_block: TBlock):
        if existing_key and existing_key.block_type == "KEY_VALUE_SET" and "KEY" in existing_key.entity_types:
            value_blocks: List[TBlock] = self.value_for_key(existing_key)
            return self.add_key_values(key_name=key_name, values=value_blocks, page_block=page_block)
        else:
            logger.warning(
                f"no existing_key or not block_type='KEY_VALUE_SET' or 'KEY' not in entity_type: {existing_key}")

    def add_key_values(self, key_name: str, values: List[TBlock], page_block: TBlock):
        if not key_name:
            raise ValueError("need values and key_name")
        if not values:
            logger.debug(f"add_key_values: empty values for key: {key_name}, will create virtual empty block")
            values = [self.create_virtual_block(text="", page_block=page_block)]

        if values[0].page:
            page_block = self.pages[values[0].page - 1]
        else:
            page_block = self.pages[0]

        value_block = TDocument.create_value_block(values=values)
        self.add_block(value_block)
        page_block.add_ids_to_relationships([value_block.id])
        virtual_block = self.create_virtual_block(text=key_name, page_block=page_block)
        id = str(uuid4())
        key_block = TBlock(
            id=id,
            block_type="KEY_VALUE_SET",
            entity_types=["KEY"],
            confidence=99,
            geometry=TGeometry(bounding_box=TBoundingBox(width=0, height=0, left=0, top=0),
                               polygon=[TPoint(x=0, y=0), TPoint(x=0, y=0)]),
        )
        key_block.add_ids_to_relationships(relationships_type="VALUE", ids=[value_block.id])
        key_block.add_ids_to_relationships(relationships_type="CHILD", ids=[virtual_block.id])
        logger.debug(f"adding key with id: {id} and key_name: {key_name}")
        self.add_block(key_block)

    def rotate(self, page: TBlock = None, origin: TPoint = TPoint(x=0.5, y=0.5), degrees: float = None) -> None:
        # FIXME: add dimension. the relative scale messes up the new coordinates, have to use the actual image scale
        """atm no way to get back from Block to list of other blocks, hence get_block_by_id is only available on document level and quite some processing has to be here"""
        if not page:
            raise ValueError("need a page to rotate")
        if not degrees:
            raise ValueError("need degrees to rotate")
        [b.rotate(origin=origin, degrees=degrees) for b in self.relationships_recursive(block=page)]
        self.relationships_recursive.cache_clear()

    def get_block_by_id(self, id: str) -> TBlock:
        for b in self.blocks:
            if b.id == id:
                return b
        raise ValueError(f"no block for id: {id}")
=======

    def get_block_by_id(self, id: str) -> Optional[TBlock]:
        if self.blocks:
            for b in self.blocks:
                if b.id == id:
                    return b
>>>>>>> 5993ec1e

    def __relationships_recursive(self, block: TBlock) -> List[TBlock]:
        import itertools
        if block and block.relationships:
            all_relations = list(itertools.chain(*[r.ids for r in block.relationships if r and r.ids]))
            all_block = [self.get_block_by_id(id) for id in all_relations if id]
            for b in all_block:
                if b:
                    yield b
                    for child in self.__relationships_recursive(block=b):
                        yield child

    @lru_cache
    def relationships_recursive(self, block: TBlock) -> Set[TBlock]:
        return set(self.__relationships_recursive(block=block))

    @property
    def pages(self) -> List[TBlock]:
        page_list: List[TBlock] = list()
        if self.blocks:
            for b in self.blocks:
                if b.block_type == TextractBlockTypes.PAGE.name:
                    page_list.append(b)
            return page_list
        return page_list

    @staticmethod
    def filter_blocks_by_type(block_list: List[TBlock],
                              textract_block_type: list[TextractBlockTypes] = None) -> List[TBlock]:
        if textract_block_type:
            block_type_names = [x.name for x in textract_block_type]
            return [b for b in block_list if b.block_type in block_type_names]
        else:
            return list()

    # TODO: this is more generic and not limited to page, should change the parameter from "page" to "block"
    def get_child_relations(self, page: TBlock):
        return self.get_blocks_by_type(page=page)

    # TODO: not ideal imho. customers want pages.tables or pages.forms like the current trp
    def tables(self, page: TBlock) -> List[TBlock]:
        return self.get_blocks_by_type(page=page, block_type_enum=TextractBlockTypes.TABLE)

    def get_blocks_by_type(self, block_type_enum: TextractBlockTypes = None, page: TBlock = None) -> List[TBlock]:
        table_list: List[TBlock] = list()
        if page and page.relationships:
            block_list = list(self.relationships_recursive(page))
            if block_type_enum:
                return self.filter_blocks_by_type(block_list=block_list, textract_block_type=[block_type_enum])
            else:
                return block_list
        else:
            if self.blocks:
                for b in self.blocks:
                    if block_type_enum and b.block_type == block_type_enum.name:
                        table_list.append(b)
                return table_list
            else:
                return list()

    def forms(self, page: TBlock) -> List[TBlock]:
        return self.get_blocks_by_type(page=page, block_type_enum=TextractBlockTypes.KEY_VALUE_SET)

    def keys(self, page: TBlock) -> List[TBlock]:
        for key_entities in self.forms(page=page):
            if TextractEntityTypes.KEY.name in key_entities.entity_types:
                yield key_entities

    def get_blocks_for_relationships(self, relationship: TRelationship = None) -> List[TBlock]:
        all_blocks: List[TBlock] = list()
        if relationship and relationship.ids:
            for id in relationship.ids:
                all_blocks.append(self.get_block_by_id(id))
        return all_blocks

    def value_for_key(self, key: TBlock) -> List[TBlock]:
        return_value_for_key: List[TBlock] = list()
        if TextractEntityTypes.KEY.name in key.entity_types:
            if key and key.relationships:
                value_blocks = self.get_blocks_for_relationships(relationship=key.get_relationships_for_type("VALUE"))
                for block in value_blocks:
                    return_value_for_key.extend(self.get_blocks_for_relationships(block.get_relationships_for_type()))

        return return_value_for_key

    @staticmethod
    def get_text_for_tblocks(tblocks: List[TBlock]) -> str:
        return ' '.join([x.text for x in tblocks if x and x.text])

    def lines(self, page: TBlock) -> List[TBlock]:
        return self.get_blocks_by_type(page=page, block_type_enum=TextractBlockTypes.LINE)

    def delete_blocks(self, block_id: List[str]):
        for b in block_id:
            block = self.get_block_by_id(b)
            if block and self.blocks:
                self.blocks.remove(block)
            else:
                logger.warning(f"delete_blocks: did not get block for id: {b}")
        self.relationships_recursive.cache_clear()

    def merge_tables(self, table_array_ids: List[List[str]]):
        for table_ids in table_array_ids:
            if len(table_ids) < 2:
                raise ValueError("no parent and child tables given")
            parent_table = self.get_block_by_id(table_ids[0])
            if type(parent_table) is not TBlock:
                raise ValueError("parent table is invalid")
            table_ids.pop(0)
            parent_relationships: TRelationship = TRelationship()
            if parent_table.relationships:
                for r in parent_table.relationships:
                    if r.type == "CHILD":
                        parent_relationships = r
            for table_id in table_ids:
                if parent_relationships and parent_relationships.ids:
                    parent_last_row = None
                    parent_last_row_block = self.get_block_by_id(parent_relationships.ids[-1])
                    if parent_last_row_block:
                        parent_last_row = parent_last_row_block.row_index
                    child_table = self.get_block_by_id(table_id)
                    if child_table and child_table.relationships:
                        for r in child_table.relationships:
                            if r.type == "CHILD" and r.ids:
                                for cell_id in r.ids:
                                    cell_block = self.get_block_by_id(cell_id)
                                    if cell_block and cell_block.row_index and parent_last_row:
                                        cell_block.row_index = parent_last_row + cell_block.row_index
                                        if parent_relationships.ids and cell_id not in parent_relationships.ids:
                                            parent_relationships.ids.append(cell_id)
                    self.delete_blocks([table_id])

    def link_tables(self, table_array_ids: List[List[str]]):
        for table_ids in table_array_ids:
            if len(table_ids) < 2:
                raise ValueError("no parent and child tables given")
            for i in range(0, len(table_ids)):
                table = self.get_block_by_id(table_ids[i])
                if i > 0 and table:
                    if table.custom:
                        table.custom['previous_table'] = table_ids[i - 1]
                    else:
                        table.custom = {'previous_table': table_ids[i - 1]}
                if i < len(table_ids) - 1 and table:
                    if table.custom:
                        table.custom['next_table'] = table_ids[i + 1]
                    else:
                        table.custom = {'next_table': table_ids[i + 1]}
        self.relationships_recursive.cache_clear()


class THttpHeadersSchema(BaseSchema):
    date = m.fields.String(data_key="date", required=False)
    x_amzn_request_id = m.fields.String(data_key="x-amzn-requestid", required=False, allow_none=False)
    content_type = m.fields.String(data_key="content-type", required=False, allow_none=False)
    content_length = m.fields.Int(data_key="content-length", required=False, allow_none=False)
    connection = m.fields.String(data_key="connection", required=False, allow_none=False)

    @post_load
    def make_thttp_headers(self, data, **kwargs):
        return THttpHeaders(**data)


class TResponseMetadataSchema(BaseSchema):
    request_id = m.fields.String(data_key="RequestId", required=False, allow_none=False)
    http_status_code = m.fields.Int(data_key="HTTPStatusCode", required=False, allow_none=False)
    retry_attempts = m.fields.Int(data_key="RetryAttempts", required=False, allow_none=False)
    http_headers = m.fields.Nested(THttpHeadersSchema, data_key="HTTPHeaders", required=False, allow_none=False)

    @post_load
    def make_tresponse_metadata(self, data, **kwargs):
        return TResponseMetadata(**data)


class TDocumentSchema(BaseSchema):
    document_metadata = m.fields.Nested(TDocumentMetadataSchema,
                                        data_key="DocumentMetadata",
                                        required=False,
                                        allow_none=False)
    blocks = m.fields.List(m.fields.Nested(TBlockSchema), data_key="Blocks", required=False, allow_none=False)
    analyze_document_model_version = m.fields.String(data_key="AnalyzeDocumentModelVersion",
                                                     required=False,
                                                     allow_none=False)
    detect_document_text_model_version = m.fields.String(data_key="DetectDocumentTextModelVersion",
                                                         required=False,
                                                         allow_none=False)
    status_message = m.fields.String(data_key="StatusMessage", required=False, allow_none=False)
    warnings = m.fields.Nested(TWarningsSchema, data_key="Warnings", required=False, allow_none=False)
    job_status = m.fields.String(data_key="JobStatus", required=False, allow_none=False)
    next_token = m.fields.String(data_key="NextToken", required=False, allow_none=False)
    response_metadata = m.fields.Nested(TResponseMetadataSchema,
                                        data_key="ResponseMetadata",
                                        required=False,
                                        allow_none=False)
    custom = m.fields.Dict(data_key="Custom", required=False, allow_none=False)

    @post_load
    def make_tdocument(self, data, **kwargs):
        return TDocument(**data)<|MERGE_RESOLUTION|>--- conflicted
+++ resolved
@@ -5,13 +5,10 @@
 import marshmallow as m
 from marshmallow import post_load
 from enum import Enum, auto
-<<<<<<< HEAD
 from uuid import uuid4, UUID
 import math
 import statistics
-=======
 from dataclasses import dataclass, field
->>>>>>> 5993ec1e
 import logging
 
 logger = logging.getLogger(__name__)
@@ -43,7 +40,6 @@
     SELECTION_ELEMENT = auto()
 
 
-<<<<<<< HEAD
 class TextractEntityTypes(Enum):
     KEY = auto()
     VALUE = auto()
@@ -90,15 +86,11 @@
 
 
 @dataclass(eq=True, init=True, repr=True, order=True, unsafe_hash=True)
-=======
-@dataclass
->>>>>>> 5993ec1e
 class TBoundingBox():
     width: float
     height: float
     left: float
     top: float
-<<<<<<< HEAD
 
     def scale(self, doc_width=None, doc_height=None):
         self.top: float = self.top * doc_height
@@ -150,8 +142,6 @@
         self.left = new_left
         self.top = new_top
         return self
-=======
->>>>>>> 5993ec1e
 
 
 class TBoundingBoxSchema(BaseSchema):
@@ -165,15 +155,12 @@
         return TBoundingBox(**data)
 
 
-<<<<<<< HEAD
-=======
 @dataclass
 class TPoint():
     x: float
     y: float
 
 
->>>>>>> 5993ec1e
 class TPointSchema(BaseSchema):
     x = m.fields.Float(data_key="X", required=False, allow_none=False)
     y = m.fields.Float(data_key="Y", required=False, allow_none=False)
@@ -183,7 +170,6 @@
         return TPoint(**data)
 
 
-<<<<<<< HEAD
 @dataclass(eq=True, init=True, repr=True, order=True, unsafe_hash=True)
 class TGeometry():
     bounding_box: TBoundingBox
@@ -200,12 +186,6 @@
     def scale(self, doc_width=None, doc_height=None):
         self.bounding_box.scale(doc_width=doc_width, doc_height=doc_height)
         [x.scale(doc_width=doc_width, doc_height=doc_height) for x in self.polygon]
-=======
-@dataclass
-class TGeometry():
-    bounding_box: TBoundingBox = field(default=None)    #type: ignore
-    polygon: List[TPoint] = field(default=None)    #type: ignore
->>>>>>> 5993ec1e
 
 
 class TGeometrySchema(BaseSchema):
@@ -217,11 +197,7 @@
         return TGeometry(**data)
 
 
-<<<<<<< HEAD
 @dataclass(eq=True, init=True, repr=True)
-=======
-@dataclass
->>>>>>> 5993ec1e
 class TRelationship():
     type: str = field(default=None)    #type: ignore
     ids: List[str] = field(default=None)    #type: ignore
@@ -236,17 +212,12 @@
         return TRelationship(**data)
 
 
-<<<<<<< HEAD
 @dataclass(eq=True, init=True, repr=True, order=True)
-=======
-@dataclass
->>>>>>> 5993ec1e
 class TBlock():
     """
     https://docs.aws.amazon.com/textract/latest/dg/API_Block.html
     as per this documentation none of the values is actually required
     """
-<<<<<<< HEAD
     geometry: TGeometry = field(default=None)    #type: ignore
     id: str = field(default=None)    #type: ignore
     block_type: str = field(default="")    #type: ignore
@@ -259,25 +230,10 @@
     page: int = field(default=None)    #type: ignore
     row_index: int = field(default=None)    #type: ignore
     row_span: int = field(default=None)    #type: ignore
-=======
-    id: str
-    confidence: float = field(default=None)    #type: ignore
-    column_index: int = field(default=None)    #type: ignore
-    column_span: int = field(default=None)    #type: ignore
-    page: int = field(default=None)    #type: ignore
-    row_span: int = field(default=None)    #type: ignore
-    row_index: int = field(default=None)    #type: ignore
-    block_type: str = field(default=None)    #type: ignore
-    geometry: TGeometry = field(default=None)    #type: ignore
-    relationships: List[TRelationship] = field(default=None)    #type: ignore
-    text: str = field(default=None)    #type: ignore
-    entity_types: List[str] = field(default=None)    #type: ignore
->>>>>>> 5993ec1e
     selection_status: str = field(default=None)    #type: ignore
     text_type: str = field(default=None)    #type: ignore
     custom: dict = field(default=None)    #type: ignore
 
-<<<<<<< HEAD
     def __hash__(self):
         return hash(id)
 
@@ -303,15 +259,6 @@
 
     def rotate(self, origin=TPoint(0.5, 0.5), degrees=180):
         self.geometry.rotate(origin=origin, degrees=degrees)
-=======
-    def __eq__(self, o: object) -> bool:
-        if isinstance(o, TBlock):
-            return o.id == self.id
-        return False
-
-    def __hash__(self) -> int:
-        return hash(self.id)
->>>>>>> 5993ec1e
 
 
 class TBlockSchema(BaseSchema):
@@ -336,11 +283,7 @@
         return TBlock(**data)
 
 
-<<<<<<< HEAD
 @dataclass(eq=True, init=True, repr=True)
-=======
-@dataclass
->>>>>>> 5993ec1e
 class TDocumentMetadata():
     pages: int = field(default=None)    #type: ignore
 
@@ -353,11 +296,7 @@
         return TDocumentMetadata(**data)
 
 
-<<<<<<< HEAD
 @dataclass(eq=True, init=True, repr=True)
-=======
-@dataclass
->>>>>>> 5993ec1e
 class TWarnings():
     error_code: str = field(default=None)    #type: ignore
     pages: List[int] = field(default=None)    #type: ignore
@@ -372,11 +311,7 @@
         return TWarnings(**data)
 
 
-<<<<<<< HEAD
 @dataclass(eq=True, init=True, repr=True)
-=======
-@dataclass
->>>>>>> 5993ec1e
 class THttpHeaders():
     x_amzn_request_id: str = field(default=None)    #type: ignore
     content_type: str = field(default=None)    #type: ignore
@@ -393,17 +328,10 @@
     http_headers: THttpHeaders = field(default=None)    #type: ignore
 
 
-<<<<<<< HEAD
 @dataclass(eq=True, init=True, repr=True)
 class TDocument():
     document_metadata: TDocumentMetadata = field(default=None)    #type: ignore
     blocks: List[TBlock] = field(default=None)    #type: ignore
-=======
-@dataclass
-class TDocument():
-    blocks: List[TBlock] = field(default=None)    #type: ignore
-    document_metadata: TDocumentMetadata = field(default=None)    #type: ignore
->>>>>>> 5993ec1e
     analyze_document_model_version: str = field(default=None)    #type: ignore
     detect_document_text_model_version: str = field(default=None)    #type: ignore
     status_message: str = field(default=None)    #type: ignore
@@ -412,7 +340,6 @@
     response_metadata: TResponseMetadata = field(default=None)    #type: ignore
     custom: dict = field(default=None)    #type: ignore
     next_token: str = field(default=None)    #type: ignore
-<<<<<<< HEAD
     id: UUID = field(default_factory=uuid4)
 
     def __hash__(self):
@@ -509,14 +436,6 @@
             if b.id == id:
                 return b
         raise ValueError(f"no block for id: {id}")
-=======
-
-    def get_block_by_id(self, id: str) -> Optional[TBlock]:
-        if self.blocks:
-            for b in self.blocks:
-                if b.id == id:
-                    return b
->>>>>>> 5993ec1e
 
     def __relationships_recursive(self, block: TBlock) -> List[TBlock]:
         import itertools
