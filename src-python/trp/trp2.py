--- conflicted
+++ resolved
@@ -1,23 +1,15 @@
 from __future__ import annotations
 from functools import lru_cache
-import itertools
 from typing import List, Set, Optional
 from dataclasses import dataclass, field
 import marshmallow as m
 from marshmallow import post_load
 from enum import Enum, auto
-<<<<<<< HEAD
 from uuid import uuid4
 import math
 import statistics
 import logging
 
-from marshmallow.fields import String
-
-=======
-import logging
-
->>>>>>> f0ef13e4
 logger = logging.getLogger(__name__)
 
 
@@ -117,37 +109,24 @@
         points.append(TPoint(x=self.left, y=self.top))
         points.append(TPoint(x=self.left + self.width, y=self.top))
         points.append(TPoint(x=self.left, y=self.top + self.height))
-        points.append(
-            TPoint(x=self.left + self.width, y=self.top + self.height))
+        points.append(TPoint(x=self.left + self.width, y=self.top + self.height))
         return points
 
-    def rotate(self,
-               origin: TPoint = TPoint(0, 0),
-               degrees: float = 180) -> TBoundingBox:
+    def rotate(self, origin: TPoint = TPoint(0, 0), degrees: float = 180) -> TBoundingBox:
         """
         rotate bounding box
         a bounding box sides are always parallel to x and y axis
         """
         points = []
+        points.append(TPoint(x=self.left, y=self.top).rotate(origin_x=origin.x, origin_y=origin.y, degrees=degrees))
         points.append(
-            TPoint(x=self.left, y=self.top).rotate(origin_x=origin.x,
-                                                   origin_y=origin.y,
-                                                   degrees=degrees))
+            TPoint(x=self.left + self.width, y=self.top).rotate(origin_x=origin.x, origin_y=origin.y, degrees=degrees))
         points.append(
-            TPoint(x=self.left + self.width,
-                   y=self.top).rotate(origin_x=origin.x,
-                                      origin_y=origin.y,
-                                      degrees=degrees))
+            TPoint(x=self.left, y=self.top + self.height).rotate(origin_x=origin.x, origin_y=origin.y, degrees=degrees))
         points.append(
-            TPoint(x=self.left,
-                   y=self.top + self.height).rotate(origin_x=origin.x,
-                                                    origin_y=origin.y,
-                                                    degrees=degrees))
-        points.append(
-            TPoint(x=self.left + self.width,
-                   y=self.top + self.height).rotate(origin_x=origin.x,
-                                                    origin_y=origin.y,
-                                                    degrees=degrees))
+            TPoint(x=self.left + self.width, y=self.top + self.height).rotate(origin_x=origin.x,
+                                                                              origin_y=origin.y,
+                                                                              degrees=degrees))
         xmin = min([p.x for p in points])
         ymin = min([p.y for p in points])
         xmax = max([p.x for p in points])
@@ -186,33 +165,21 @@
 
 @dataclass(eq=True, init=True, repr=True, order=True, unsafe_hash=True)
 class TGeometry():
-<<<<<<< HEAD
     bounding_box: TBoundingBox
     polygon: List[TPoint]
 
-    def scale(self, doc_width=None, doc_height=None):
-        self.bounding_box.scale(doc_width=doc_width, doc_height=doc_height)
-        [
-            x.scale(doc_width=doc_width, doc_height=doc_height)
-            for x in self.polygon
-        ]
-=======
-    def __init__(self, bounding_box: TBoundingBox = None, polygon: List[TPoint] = None):
-        self.__bounding_box = bounding_box
-        self.__polygon = polygon
->>>>>>> f0ef13e4
-
     def ratio(self, doc_width=None, doc_height=None):
         self.bounding_box.ratio(doc_width=doc_width, doc_height=doc_height)
-        [
-            x.ratio(doc_width=doc_width, doc_height=doc_height)
-            for x in self.polygon
-        ]
+        [x.ratio(doc_width=doc_width, doc_height=doc_height) for x in self.polygon]
 
     def rotate(self, origin: TPoint = TPoint(0, 0), degrees: float = 180):
         self.bounding_box.rotate(origin=origin, degrees=degrees)
         [p.rotate(origin_x=origin.x, origin_y=origin.y) for p in self.polygon]
 
+    def scale(self, doc_width=None, doc_height=None):
+        self.bounding_box.scale(doc_width=doc_width, doc_height=doc_height)
+        [x.scale(doc_width=doc_width, doc_height=doc_height) for x in self.polygon]
+
 
 class TGeometrySchema(BaseSchema):
     bounding_box = m.fields.Nested(TBoundingBoxSchema, data_key="BoundingBox", required=False, allow_none=False)
@@ -225,8 +192,8 @@
 
 @dataclass(eq=True, init=True, repr=True)
 class TRelationship():
-    type: str = field(default=None)  #type: ignore
-    ids: List[str] = field(default=None)  #type: ignore
+    type: str = field(default=None)    #type: ignore
+    ids: List[str] = field(default=None)    #type: ignore
 
 
 class TRelationshipSchema(BaseSchema):
@@ -244,28 +211,26 @@
     https://docs.aws.amazon.com/textract/latest/dg/API_Block.html
     as per this documentation none of the values is actually required
     """
-    geometry: TGeometry = field(default=None)  #type: ignore
-    id: str = field(default=None)  #type: ignore
-    block_type: str = field(default="")  #type: ignore
-    relationships: List[TRelationship] = field(default=None)  #type: ignore
-    confidence: float = field(default=None)  #type: ignore
-    text: str = field(default=None)  #type: ignore
-    column_index: int = field(default=None)  #type: ignore
-    column_span: int = field(default=None)  #type: ignore
-    entity_types: List[str] = field(default=None)  #type: ignore
-    page: int = field(default=None)  #type: ignore
-    row_index: int = field(default=None)  #type: ignore
-    row_span: int = field(default=None)  #type: ignore
-    selection_status: str = field(default=None)  #type: ignore
-    text_type: str = field(default=None)  #type: ignore
-    custom: dict = field(default=None)  #type: ignore
+    geometry: TGeometry = field(default=None)    #type: ignore
+    id: str = field(default=None)    #type: ignore
+    block_type: str = field(default="")    #type: ignore
+    relationships: List[TRelationship] = field(default=None)    #type: ignore
+    confidence: float = field(default=None)    #type: ignore
+    text: str = field(default=None)    #type: ignore
+    column_index: int = field(default=None)    #type: ignore
+    column_span: int = field(default=None)    #type: ignore
+    entity_types: List[str] = field(default=None)    #type: ignore
+    page: int = field(default=None)    #type: ignore
+    row_index: int = field(default=None)    #type: ignore
+    row_span: int = field(default=None)    #type: ignore
+    selection_status: str = field(default=None)    #type: ignore
+    text_type: str = field(default=None)    #type: ignore
+    custom: dict = field(default=None)    #type: ignore
 
     def __hash__(self):
         return hash(id)
 
-    def get_relationships_for_type(self,
-                                   relationship_type="CHILD"
-                                   ) -> Optional[TRelationship]:
+    def get_relationships_for_type(self, relationship_type="CHILD") -> Optional[TRelationship]:
         """assuming only one relationship type entry in the list"""
         if self.relationships:
             for r in self.relationships:
@@ -273,11 +238,8 @@
                     return r
         return None
 
-    def add_ids_to_relationships(self,
-                                 ids: List[str],
-                                 relationships_type: str = "CHILD"):
-        relationship = self.get_relationships_for_type(
-            relationship_type=relationships_type)
+    def add_ids_to_relationships(self, ids: List[str], relationships_type: str = "CHILD"):
+        relationship = self.get_relationships_for_type(relationship_type=relationships_type)
         if relationship:
             if not relationship.ids:
                 relationship.ids = list()
@@ -286,15 +248,10 @@
             # empty, set base
             if not self.relationships:
                 self.relationships = list()
-            self.relationships.append(
-                TRelationship(type=relationships_type, ids=ids))
+            self.relationships.append(TRelationship(type=relationships_type, ids=ids))
 
     def rotate(self, origin=TPoint(0.5, 0.5), degrees=180):
         self.geometry.rotate(origin=origin, degrees=degrees)
-
-    @row_index.setter
-    def row_index(self, value: int):
-        self.__row_index = value
 
 
 class TBlockSchema(BaseSchema):
@@ -321,7 +278,7 @@
 
 @dataclass(eq=True, init=True, repr=True)
 class TDocumentMetadata():
-    pages: int = field(default=None)  #type: ignore
+    pages: int = field(default=None)    #type: ignore
 
 
 class TDocumentMetadataSchema(BaseSchema):
@@ -334,8 +291,8 @@
 
 @dataclass(eq=True, init=True, repr=True)
 class TWarnings():
-    error_code: str = field(default=None)  #type: ignore
-    pages: List[int] = field(default=None)  #type: ignore
+    error_code: str = field(default=None)    #type: ignore
+    pages: List[int] = field(default=None)    #type: ignore
 
 
 class TWarningsSchema(BaseSchema):
@@ -349,34 +306,33 @@
 
 @dataclass(eq=True, init=True, repr=True)
 class THttpHeaders():
-    x_amzn_request_id: str = field(default=None)  #type: ignore
-    content_type: str = field(default=None)  #type: ignore
-    content_length: int = field(default=None)  #type: ignore
-    connection: str = field(default=None)  #type: ignore
-    date: str = field(default=None)  #type: ignore
+    x_amzn_request_id: str = field(default=None)    #type: ignore
+    content_type: str = field(default=None)    #type: ignore
+    content_length: int = field(default=None)    #type: ignore
+    connection: str = field(default=None)    #type: ignore
+    date: str = field(default=None)    #type: ignore
 
 
 @dataclass(eq=True, init=True, repr=True)
 class TResponseMetadata():
-    request_id: str = field(default=None)  #type: ignore
-    http_status_code: int = field(default=None)  #type: ignore
-    retry_attempts: int = field(default=None)  #type: ignore
-    http_headers: THttpHeaders = field(default=None)  #type: ignore
+    request_id: str = field(default=None)    #type: ignore
+    http_status_code: int = field(default=None)    #type: ignore
+    retry_attempts: int = field(default=None)    #type: ignore
+    http_headers: THttpHeaders = field(default=None)    #type: ignore
 
 
 @dataclass(eq=True, init=True, repr=True)
 class TDocument():
-    document_metadata: TDocumentMetadata = field(default=None)  #type: ignore
-    blocks: List[TBlock] = field(default=None)  #type: ignore
-    analyze_document_model_version: str = field(default=None)  #type: ignore
-    detect_document_text_model_version: str = field(
-        default=None)  #type: ignore
-    status_message: str = field(default=None)  #type: ignore
-    warnings: TWarnings = field(default=None)  #type: ignore
-    job_status: str = field(default=None)  #type: ignore
-    response_metadata: TResponseMetadata = field(default=None)  #type: ignore
-    custom: dict = field(default=None)  #type: ignore
-    next_token: str = field(default=None)  #type: ignore
+    document_metadata: TDocumentMetadata = field(default=None)    #type: ignore
+    blocks: List[TBlock] = field(default=None)    #type: ignore
+    analyze_document_model_version: str = field(default=None)    #type: ignore
+    detect_document_text_model_version: str = field(default=None)    #type: ignore
+    status_message: str = field(default=None)    #type: ignore
+    warnings: TWarnings = field(default=None)    #type: ignore
+    job_status: str = field(default=None)    #type: ignore
+    response_metadata: TResponseMetadata = field(default=None)    #type: ignore
+    custom: dict = field(default=None)    #type: ignore
+    next_token: str = field(default=None)    #type: ignore
 
     def add_block(self, block: TBlock):
         if not self.blocks:
@@ -391,69 +347,44 @@
         xmin = min([p.x for p in all_points])
         ymax = max([p.y for p in all_points])
         xmax = max([p.x for p in all_points])
-        new_bb = TBoundingBox(width=ymax - ymin,
-                              height=xmax - xmin,
-                              top=ymin,
-                              left=xmin)
-        new_poly = [
-            TPoint(x=xmin, y=ymin),
-            TPoint(x=xmax, y=ymin),
-            TPoint(x=xmax, y=ymax),
-            TPoint(x=xmin, y=ymax)
-        ]
+        new_bb = TBoundingBox(width=ymax - ymin, height=xmax - xmin, top=ymin, left=xmin)
+        new_poly = [TPoint(x=xmin, y=ymin), TPoint(x=xmax, y=ymin), TPoint(x=xmax, y=ymax), TPoint(x=xmin, y=ymax)]
         return TGeometry(bounding_box=new_bb, polygon=new_poly)
 
     @staticmethod
     def create_value_block(values: List[TBlock]) -> TBlock:
-        value_block = TBlock(id=str(uuid4()),
-                             block_type="KEY_VALUE_SET",
-                             entity_types=["VALUE"])
+        value_block = TBlock(id=str(uuid4()), block_type="KEY_VALUE_SET", entity_types=["VALUE"])
         value_block.add_ids_to_relationships([b.id for b in values])
-        value_block.geometry = TDocument.create_geometry_from_blocks(
-            values=values)
-        value_block.confidence = statistics.mean(
-            [b.confidence for b in values])
+        value_block.geometry = TDocument.create_geometry_from_blocks(values=values)
+        value_block.confidence = statistics.mean([b.confidence for b in values])
         return value_block
 
     def create_virtual_block(self, text: str, page_block: TBlock) -> TBlock:
         tblock = TBlock(id=str(uuid4()),
                         block_type="WORD",
                         text=text,
-                        geometry=TGeometry(
-                            bounding_box=TBoundingBox(width=0,
-                                                      height=0,
-                                                      left=0,
-                                                      top=0),
-                            polygon=[TPoint(x=0, y=0),
-                                     TPoint(x=0, y=0)]),
+                        geometry=TGeometry(bounding_box=TBoundingBox(width=0, height=0, left=0, top=0),
+                                           polygon=[TPoint(x=0, y=0), TPoint(x=0, y=0)]),
                         confidence=99,
                         text_type="VIRTUAL")
         page_block.add_ids_to_relationships([tblock.id])
         self.add_block(tblock)
         return tblock
 
-    def add_virtual_key_for_existing_key(self, key_name: str,
-                                         existing_key: TBlock,
-                                         page_block: TBlock):
-        if existing_key and existing_key.block_type=="KEY_VALUE_SET" and "KEY" in existing_key.entity_types:
+    def add_virtual_key_for_existing_key(self, key_name: str, existing_key: TBlock, page_block: TBlock):
+        if existing_key and existing_key.block_type == "KEY_VALUE_SET" and "KEY" in existing_key.entity_types:
             value_blocks: List[TBlock] = self.value_for_key(existing_key)
-            return self.add_key_values(key_name=key_name,
-                                       values=value_blocks,
-                                       page_block=page_block)
+            return self.add_key_values(key_name=key_name, values=value_blocks, page_block=page_block)
         else:
-            logger.warning(f"no existing_key or not block_type='KEY_VALUE_SET' or 'KEY' not in entity_type: {existing_key}")
-
-    def add_key_values(self, key_name: str, values: List[TBlock],
-                       page_block: TBlock):
+            logger.warning(
+                f"no existing_key or not block_type='KEY_VALUE_SET' or 'KEY' not in entity_type: {existing_key}")
+
+    def add_key_values(self, key_name: str, values: List[TBlock], page_block: TBlock):
         if not key_name:
             raise ValueError("need values and key_name")
         if not values:
-            logger.debug(
-                f"add_key_values: empty values for key: {key_name}, will create virtual empty block"
-            )
-            values = [
-                self.create_virtual_block(text="", page_block=page_block)
-            ]
+            logger.debug(f"add_key_values: empty values for key: {key_name}, will create virtual empty block")
+            values = [self.create_virtual_block(text="", page_block=page_block)]
 
         if values[0].page:
             page_block = self.pages[values[0].page - 1]
@@ -463,70 +394,41 @@
         value_block = TDocument.create_value_block(values=values)
         self.add_block(value_block)
         page_block.add_ids_to_relationships([value_block.id])
-        virtual_block = self.create_virtual_block(text=key_name,
-                                                  page_block=page_block)
+        virtual_block = self.create_virtual_block(text=key_name, page_block=page_block)
         id = str(uuid4())
         key_block = TBlock(
             id=id,
             block_type="KEY_VALUE_SET",
             entity_types=["KEY"],
             confidence=99,
-            geometry=TGeometry(bounding_box=TBoundingBox(width=0,
-                                                         height=0,
-                                                         left=0,
-                                                         top=0),
-                               polygon=[TPoint(x=0, y=0),
-                                        TPoint(x=0, y=0)]),
+            geometry=TGeometry(bounding_box=TBoundingBox(width=0, height=0, left=0, top=0),
+                               polygon=[TPoint(x=0, y=0), TPoint(x=0, y=0)]),
         )
-        key_block.add_ids_to_relationships(relationships_type="VALUE",
-                                           ids=[value_block.id])
-        key_block.add_ids_to_relationships(relationships_type="CHILD",
-                                           ids=[virtual_block.id])
+        key_block.add_ids_to_relationships(relationships_type="VALUE", ids=[value_block.id])
+        key_block.add_ids_to_relationships(relationships_type="CHILD", ids=[virtual_block.id])
         logger.debug(f"adding key with id: {id} and key_name: {key_name}")
         self.add_block(key_block)
 
-    def rotate(self,
-               page: TBlock = None,
-               origin: TPoint = TPoint(x=0.5, y=0.5),
-               degrees: float = None) -> None:
+    def rotate(self, page: TBlock = None, origin: TPoint = TPoint(x=0.5, y=0.5), degrees: float = None) -> None:
         # FIXME: add dimension. the relative scale messes up the new coordinates, have to use the actual image scale
         """atm no way to get back from Block to list of other blocks, hence get_block_by_id is only available on document level and quite some processing has to be here"""
         if not page:
             raise ValueError("need a page to rotate")
         if not degrees:
             raise ValueError("need degrees to rotate")
-        [
-            b.rotate(origin=origin, degrees=degrees)
-            for b in self.relationships_recursive(block=page)
-        ]
-
-<<<<<<< HEAD
+        [b.rotate(origin=origin, degrees=degrees) for b in self.relationships_recursive(block=page)]
+
     def get_block_by_id(self, id: str) -> TBlock:
         for b in self.blocks:
             if b.id == id:
                 return b
         raise ValueError(f"no block for id: {id}")
-=======
-    def get_block_by_id(self, id: str) -> Optional[TBlock]:
-        if self.__blocks:
-            for b in self.__blocks:
-                if b.id == id:
-                    return b
->>>>>>> f0ef13e4
 
     def __relationships_recursive(self, block: TBlock) -> List[TBlock]:
         import itertools
         if block and block.relationships:
-<<<<<<< HEAD
-            all_relations = list(
-                itertools.chain(*[r.ids for r in block.relationships if r]))
-            all_block = [
-                self.get_block_by_id(id) for id in all_relations if id
-            ]
-=======
             all_relations = list(itertools.chain(*[r.ids for r in block.relationships if r and r.ids]))
             all_block = [self.get_block_by_id(id) for id in all_relations if id]
->>>>>>> f0ef13e4
             for b in all_block:
                 if b:
                     yield b
@@ -547,14 +449,6 @@
         return page_list
 
     @staticmethod
-<<<<<<< HEAD
-    def filter_blocks_by_type(
-            block_list: List[TBlock],
-            textract_block_type: List[TextractBlockTypes] = None
-    ) -> List[TBlock]:
-        block_type_names = [x.name for x in textract_block_type]
-        return [b for b in block_list if b.block_type in block_type_names]
-=======
     def filter_blocks_by_type(block_list: List[TBlock],
                               textract_block_type: List[TextractBlockTypes] = None) -> List[TBlock]:
         if textract_block_type:
@@ -562,7 +456,6 @@
             return [b for b in block_list if b.block_type in block_type_names]
         else:
             return list()
->>>>>>> f0ef13e4
 
     # TODO: this is more generic and not limited to page, should change the parameter from "page" to "block"
     def get_child_relations(self, page: TBlock):
@@ -570,42 +463,9 @@
 
     # TODO: not ideal imho. customers want pages.tables or pages.forms like the current trp
     def tables(self, page: TBlock) -> List[TBlock]:
-<<<<<<< HEAD
-        return self.get_blocks_by_type(
-            page=page, block_type_enum=TextractBlockTypes.TABLE)
-
-    def get_blocks_by_type(self,
-                           block_type_enum: TextractBlockTypes = None,
-                           page: TBlock = None) -> List[TBlock]:
-        if block_type_enum:
-            if page and page.page:
-                return [
-                    b for b in self.blocks
-                    if b.block_type == block_type_enum.name
-                    and b.page == page.page
-                ]
-                # cProfile shows this being very slow, so optimizing
-                # return [b for b in self.relationships_recursive(block=page) if b.block_type == block_type_enum.name]
-            else:
-                # return [b for b in self.relationships_recursive(block=page) ]
-                return [
-                    b for b in self.blocks
-                    if b.block_type == block_type_enum.name
-                ]
-        else:
-            if page and page.page:
-                return [b for b in self.blocks if b.page == page.page]
-            else:
-                return [b for b in self.blocks]
-
-    # TODO: not ideal imho. customers want pages.tables or pages.forms like the current trp
-    def forms(self, page: TBlock) -> List[TBlock]:
-        return self.get_blocks_by_type(
-            page=page, block_type_enum=TextractBlockTypes.KEY_VALUE_SET)
-=======
         return self.__get_blocks_by_type(page=page, block_type_enum=TextractBlockTypes.TABLE)
 
-    def __get_blocks_by_type(self, block_type_enum: TextractBlockTypes = None, page: TBlock = None) -> List[TBlock]:
+    def get_blocks_by_type(self, block_type_enum: TextractBlockTypes = None, page: TBlock = None) -> List[TBlock]:
         table_list: List[TBlock] = list()
         if page and page.relationships:
             for r in page.relationships:
@@ -630,17 +490,14 @@
 
     # TODO: not ideal imho. customers want pages.tables or pages.forms like the current trp
     def forms(self, page: TBlock) -> List[TBlock]:
-        return self.__get_blocks_by_type(page=page, block_type_enum=TextractBlockTypes.KEY_VALUE_SET)
->>>>>>> f0ef13e4
+        return self.get_blocks_by_type(page=page, block_type_enum=TextractBlockTypes.KEY_VALUE_SET)
 
     def keys(self, page: TBlock) -> List[TBlock]:
         for key_entities in self.forms(page=page):
             if TextractEntityTypes.KEY.name in key_entities.entity_types:
                 yield key_entities
 
-    def get_blocks_for_relationships(self,
-                                     relationship: TRelationship = None
-                                     ) -> List[TBlock]:
+    def get_blocks_for_relationships(self, relationship: TRelationship = None) -> List[TBlock]:
         all_blocks: List[TBlock] = list()
         if relationship and relationship.ids:
             for id in relationship.ids:
@@ -651,12 +508,9 @@
         return_value_for_key: List[TBlock] = list()
         if TextractEntityTypes.KEY.name in key.entity_types:
             if key and key.relationships:
-                value_blocks = self.get_blocks_for_relationships(
-                    relationship=key.get_relationships_for_type("VALUE"))
+                value_blocks = self.get_blocks_for_relationships(relationship=key.get_relationships_for_type("VALUE"))
                 for block in value_blocks:
-                    return_value_for_key.extend(
-                        self.get_blocks_for_relationships(
-                            block.get_relationships_for_type()))
+                    return_value_for_key.extend(self.get_blocks_for_relationships(block.get_relationships_for_type()))
 
         return return_value_for_key
 
@@ -665,14 +519,6 @@
         return ' '.join([x.text for x in tblocks if x and x.text])
 
     def lines(self, page: TBlock) -> List[TBlock]:
-<<<<<<< HEAD
-        return self.get_blocks_by_type(page=page,
-                                       block_type_enum=TextractBlockTypes.LINE)
-
-    def selection_elements(self, page: TBlock) -> List[TBlock]:
-        return self.get_blocks_by_type(
-            page=page, block_type_enum=TextractBlockTypes.SELECTION_ELEMENT)
-=======
         return self.__get_blocks_by_type(page=page, block_type_enum=TextractBlockTypes.LINE)
 
     def delete_blocks(self, block_id: List[str]):
@@ -730,7 +576,6 @@
                         table.custom['next_table'] = table_ids[i + 1]
                     else:
                         table.custom = {'next_table': table_ids[i + 1]}
->>>>>>> f0ef13e4
 
 
 class THttpHeadersSchema(BaseSchema):
@@ -761,33 +606,6 @@
                                         data_key="DocumentMetadata",
                                         required=False,
                                         allow_none=False)
-<<<<<<< HEAD
-    blocks = m.fields.List(m.fields.Nested(TBlockSchema),
-                           data_key="Blocks",
-                           required=False,
-                           allow_none=False)
-    analyze_document_model_version = m.fields.String(
-        data_key="AnalyzeDocumentModelVersion",
-        required=False,
-        allow_none=False)
-    detect_document_text_model_version = m.fields.String(
-        data_key="DetectDocumentTextModelVersion",
-        required=False,
-        allow_none=False)
-    status_message = m.fields.String(data_key="StatusMessage",
-                                     required=False,
-                                     allow_none=False)
-    warnings = m.fields.Nested(TWarningsSchema,
-                               data_key="Warnings",
-                               required=False,
-                               allow_none=False)
-    job_status = m.fields.String(data_key="JobStatus",
-                                 required=False,
-                                 allow_none=False)
-    next_token = m.fields.String(data_key="NextToken",
-                                 required=False,
-                                 allow_none=False)
-=======
     blocks = m.fields.List(m.fields.Nested(TBlockSchema), data_key="Blocks", required=False, allow_none=False)
     analyze_document_model_version = m.fields.String(data_key="AnalyzeDocumentModelVersion",
                                                      required=False,
@@ -799,7 +617,6 @@
     warnings = m.fields.Nested(TWarningsSchema, data_key="Warnings", required=False, allow_none=False)
     job_status = m.fields.String(data_key="JobStatus", required=False, allow_none=False)
     next_token = m.fields.String(data_key="NextToken", required=False, allow_none=False)
->>>>>>> f0ef13e4
     response_metadata = m.fields.Nested(TResponseMetadataSchema,
                                         data_key="ResponseMetadata",
                                         required=False,
