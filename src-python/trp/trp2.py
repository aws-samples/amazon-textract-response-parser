--- conflicted
+++ resolved
@@ -548,7 +548,6 @@
             if TextractEntityTypes.KEY.name in key_entities.entity_types:
                 yield key_entities
 
-<<<<<<< HEAD
     def queries(self, page: TBlock) -> List[TBlock]:
         return self.get_blocks_by_type(page=page, block_type_enum=TextractBlockTypes.QUERY)
 
@@ -579,7 +578,7 @@
                 base_information.extend(geo_empty)
                 result_list.append(base_information)
         return result_list
-=======
+
     def get_key_by_name(self, key_name: str) -> List[TBlock]:
         result_blocks: List[TBlock] = list()
         for key in self.keys():
@@ -590,7 +589,6 @@
                 if key_name == key_name_text:
                     result_blocks.append(key)
         return result_blocks
->>>>>>> 7af5415c
 
     def get_blocks_for_relationships(self, relationship: TRelationship = None) -> List[TBlock]:
         all_blocks: List[TBlock] = list()
