--- conflicted
+++ resolved
@@ -8,13 +8,9 @@
 
 logger = logging.getLogger(__name__)
 
-<<<<<<< HEAD
-__version__ = '0.1.21'
-=======
 __version__ = '0.1.27'
 
 ENTITY_TYPE_COLUMN_HEADER = "COLUMN_HEADER"
->>>>>>> 7af5415c
 
 
 class BaseBlock():
